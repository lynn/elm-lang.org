import Website.Skeleton (skeleton)
import Website.Tiles (miniTiles)
import Website.ColorScheme

import Text as Text
import JavaScript as JavaScript
import Window as Window

intro = [markdown|

### The Elm Programming Language

Elm is a [functional reactive programming][frp] (FRP) language
that compiles to HTML, CSS, and JS. [FRP][frp] is a
concise and elegant way to [create][e1] [highly][e2]
[interactive][e3] [applications][e4] and [avoid callbacks][escape].

  [games]: /blog/games-in-elm/part-0/Making-Pong.html "Pong"
  [escape]:  /learn/Escape-from-Callback-Hell.elm
  [frp]:     /learn/What-is-FRP.elm "functional reactive programming"
  [e1]: /edit/examples/Intermediate/Clock.elm
  [e2]: /edit/examples/Intermediate/Mario.elm
  [e3]: /edit/examples/Intermediate/Pong.elm
  [e4]: /edit/examples/Intermediate/Flickr.elm

|]

exampleText = [markdown|
<<<<<<< HEAD

#### Learn by Example

Elm&rsquo;s [online editor](/try) and [extensive examples](/Examples.elm) make
it easy to learn and use.
=======

#### Learn by Example
>>>>>>> fc99c94d

Start with the [basics](/examples/Basic.elm). Work up to
[intermediate examples](/examples/Intermediate.elm) and
[games](/blog/games-in-elm/part-0/Making-Pong.html).

These examples will illustrate [Functional Reactive Programming][frp], 
[strong][strong] / [static][static] types with [type inference][infer],
[Markdown support](/edit/examples/Elements/Markdown.elm), the
[core libraries](/Documentation.elm), and the [module system][modules].

  [frp]:    /learn/What-is-FRP.elm "functional reactive programming"
  [strong]: http://en.wikipedia.org/wiki/Strong_typing "strongly"
  [static]: http://en.wikipedia.org/wiki/Type_system#Static_typing "statically"
  [infer]:  http://en.wikipedia.org/wiki/Type_inference "type inference"
  [modules]: http://www.testblogpleaseignore.com/2012/06/19/announcing-elm-0-3-modules/ "Module System"

|]

resources = [markdown|
<<<<<<< HEAD

#### Videos and Resources

There are tons of resources available in the [About](/About.elm) and
[Docs](/Documentation.elm) tabs. The following videos provide a guided
tour through Elm:

* [Making the Web Functional][vid] motivates and introduces the core
  parts of Elm.
* [Introduction to Functional Reactive Programming][frp] explains FRP from
  scratch, building up to a simple Mario game and asynchronous HTTP requests.

=======

#### Videos and Resources

There are tons of resources available in the [About](/About.elm) and
[Docs](/Documentation.elm) tabs. The following videos provide a guided
tour through Elm:

* [Making the Web Functional][vid] motivates and introduces the core
  parts of Elm.
* [Introduction to Functional Reactive Programming][frp] explains FRP from
  scratch, building up to a simple Mario game and asynchronous HTTP requests.

>>>>>>> fc99c94d
  [vid]: http://www.infoq.com/presentations/Elm "Elm at Emerging Languages Camp"
  [exs]: https://github.com/evancz/elm-at-strangeloop#elm-at-strangeloop "Non-grainy Examples"
  [frp]: http://www.ustream.tv/recorded/29330499 "Functional Reactive Programming"

|]

tryOnline = [markdown|

#### Use the online editor

The [online editor](/try) lets you write and compile Elm without downloading
anything. It allows automatic compilation, editor customization, and easy
navigation between basic examples.
|]

contact = [markdown|
<<<<<<< HEAD

#### Community and News

Elm's [mailing list][7] is the place to go for questions, announcements,
and discussion. Or check out the IRC channel ([`#elm` on freenode][irc]).
Some notable events:

* [Extensible Records in Elm 0.7][v7]
* Elm featured on [InfoQ][video] and [O&rsquo;Reilly Radar][radar]
* [Escape from Callback Hell][escape]: AJAX without callbacks
* [Making Pong in Elm][pong]: a comprehensive walkthrough

<br/>
=======

#### Community

Elm's [mailing list][7] is the place to go for questions, announcements,
and discussion. Or check out the IRC channel ([`#elm` on freenode][irc]).
>>>>>>> fc99c94d

 [escape]: /learn/Escape-from-Callback-Hell.elm "Escape from Callback Hell"
 [pong]: /blog/games-in-elm/part-0/Making-Pong.html "Pong"
 [v7]: /blog/announce/version-0.7.elm "Extensible Records"
 [video]: http://www.infoq.com/presentations/Elm "Making the Web Functional"
 [radar]: http://radar.oreilly.com/2012/12/emerging-languages-spotlight-elm.html "Emerging Languages Spotlight"
 [7]: https://groups.google.com/forum/?fromgroups#!forum/elm-discuss "mailing list"
 [irc]: http://webchat.freenode.net/?channels=elm "#elm"

|]

examples = map (\(x,y) -> (x, y, "Intermediate/"))
  [ ("Analog Clock", "Clock")
  , ("Stamps", "Stamps")
  , ("Diagrams", "Physics")
  , ("Slide Show", "SlideShow")
  , ("Walking", "Walk")
  , ("Mario", "Mario")
  ]

content w =
  let tiles = miniTiles w examples
  in  flow down [ spacer 10 20
                , container w (heightOf tiles) middle tiles
                ]

infoq w =
  let lnk = "http://www.infoq.com/presentations/Elm"
      vid = fittedImage w 200 "/infoq.jpg"
<<<<<<< HEAD
  in  spacer 10 20 `above` layers [ vid, Graphics.link lnk (spacer w 200 )]

tryElm w =
  flow down [ spacer 10 20
            , Graphics.link "/try" (fittedImage w (w `div` 2) "editor.jpg") ]

info w = if w < 500 then infoSmall w else infoBig w

infoBig w =
  let sw = if w >= 800 then 300 else 200
      box txt pics = flow right [ width (w-(30+sw)) txt, spacer 30 10, pics sw ]
  in  flow down $ [ width w intro, spacer w 10 ] ++
      List.intersperse (spacer w 40)
=======
  in  spacer 10 20 `above` layers [ vid, link lnk (spacer w 200 )]

tryElm w =
  flow down [ spacer 10 20
            , link "/try" (fittedImage w (w `div` 2) "editor.jpg") ]

info w =
  let sw = if w >= 800 then 300 else 200
      box txt pics = flow right [ width (w-(30+sw)) txt, spacer 30 10, pics sw ]
  in  flow down $ [ width w intro, spacer w 10 ] ++
      intersperse (spacer w 40)
>>>>>>> fc99c94d
       [ box exampleText content,
         box resources infoq,
         box tryOnline tryElm,
         width w contact ]

main = lift (skeleton info) Window.width

title = constant (JavaScript.fromString "The Elm Programming Language")
foreign export jsevent "elm_title"
  title : Signal JSString<|MERGE_RESOLUTION|>--- conflicted
+++ resolved
@@ -26,16 +26,8 @@
 |]
 
 exampleText = [markdown|
-<<<<<<< HEAD
 
 #### Learn by Example
-
-Elm&rsquo;s [online editor](/try) and [extensive examples](/Examples.elm) make
-it easy to learn and use.
-=======
-
-#### Learn by Example
->>>>>>> fc99c94d
 
 Start with the [basics](/examples/Basic.elm). Work up to
 [intermediate examples](/examples/Intermediate.elm) and
@@ -55,7 +47,6 @@
 |]
 
 resources = [markdown|
-<<<<<<< HEAD
 
 #### Videos and Resources
 
@@ -68,20 +59,6 @@
 * [Introduction to Functional Reactive Programming][frp] explains FRP from
   scratch, building up to a simple Mario game and asynchronous HTTP requests.
 
-=======
-
-#### Videos and Resources
-
-There are tons of resources available in the [About](/About.elm) and
-[Docs](/Documentation.elm) tabs. The following videos provide a guided
-tour through Elm:
-
-* [Making the Web Functional][vid] motivates and introduces the core
-  parts of Elm.
-* [Introduction to Functional Reactive Programming][frp] explains FRP from
-  scratch, building up to a simple Mario game and asynchronous HTTP requests.
-
->>>>>>> fc99c94d
   [vid]: http://www.infoq.com/presentations/Elm "Elm at Emerging Languages Camp"
   [exs]: https://github.com/evancz/elm-at-strangeloop#elm-at-strangeloop "Non-grainy Examples"
   [frp]: http://www.ustream.tv/recorded/29330499 "Functional Reactive Programming"
@@ -98,27 +75,11 @@
 |]
 
 contact = [markdown|
-<<<<<<< HEAD
-
-#### Community and News
-
-Elm's [mailing list][7] is the place to go for questions, announcements,
-and discussion. Or check out the IRC channel ([`#elm` on freenode][irc]).
-Some notable events:
-
-* [Extensible Records in Elm 0.7][v7]
-* Elm featured on [InfoQ][video] and [O&rsquo;Reilly Radar][radar]
-* [Escape from Callback Hell][escape]: AJAX without callbacks
-* [Making Pong in Elm][pong]: a comprehensive walkthrough
-
-<br/>
-=======
 
 #### Community
 
 Elm's [mailing list][7] is the place to go for questions, announcements,
 and discussion. Or check out the IRC channel ([`#elm` on freenode][irc]).
->>>>>>> fc99c94d
 
  [escape]: /learn/Escape-from-Callback-Hell.elm "Escape from Callback Hell"
  [pong]: /blog/games-in-elm/part-0/Making-Pong.html "Pong"
@@ -148,21 +109,6 @@
 infoq w =
   let lnk = "http://www.infoq.com/presentations/Elm"
       vid = fittedImage w 200 "/infoq.jpg"
-<<<<<<< HEAD
-  in  spacer 10 20 `above` layers [ vid, Graphics.link lnk (spacer w 200 )]
-
-tryElm w =
-  flow down [ spacer 10 20
-            , Graphics.link "/try" (fittedImage w (w `div` 2) "editor.jpg") ]
-
-info w = if w < 500 then infoSmall w else infoBig w
-
-infoBig w =
-  let sw = if w >= 800 then 300 else 200
-      box txt pics = flow right [ width (w-(30+sw)) txt, spacer 30 10, pics sw ]
-  in  flow down $ [ width w intro, spacer w 10 ] ++
-      List.intersperse (spacer w 40)
-=======
   in  spacer 10 20 `above` layers [ vid, link lnk (spacer w 200 )]
 
 tryElm w =
@@ -174,7 +120,6 @@
       box txt pics = flow right [ width (w-(30+sw)) txt, spacer 30 10, pics sw ]
   in  flow down $ [ width w intro, spacer w 10 ] ++
       intersperse (spacer w 40)
->>>>>>> fc99c94d
        [ box exampleText content,
          box resources infoq,
          box tryOnline tryElm,
@@ -183,5 +128,5 @@
 main = lift (skeleton info) Window.width
 
 title = constant (JavaScript.fromString "The Elm Programming Language")
-foreign export jsevent "elm_title"
+foreign export jsevent "title"
   title : Signal JSString