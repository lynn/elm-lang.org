import Graphics.Element (..)
import Markdown
import Signal (Signal, (<~))
import Website.Skeleton (skeleton)
import Window


port title : String
port title = "Understanding Types"


main : Signal Element
main =
  skeleton "Learn" content <~ Window.dimensions


content : Int -> Element
content w = width (min 600 w) intro


intro : Element
intro = Markdown.toElement """

# Understanding Types

This page will go through some of the basic values in Elm, including primitives,
data structures, and functions. It focuses on understanding their types, which
can be hard to learn just by example and has big benefits once you get into the
swing of things.

## Primitives

The basic building blocks of Elm are a set of primitive values that include
strings, booleans, and numbers. For example, the number 42 is an integer. So
to write down the type we say:

```haskell
42 : Int
```

This is read, &ldquo;42 has type `Int`&rdquo;. The term `Int` is the abbreviation
for integers. The same works for all types of primitive values:

```haskell
True    : Bool      -- True is a boolean value
3.1415  : Float     -- pi is a floating point number
'x'     : Char      -- 'x' is a character
"Alice" : String    -- "Alice" is a string of characters
```

You would read each entry as &ldquo;True has type Bool&rdquo;,
&ldquo;3.1415 has type float&rdquo;, etc. The basic types are
all slightly abbreviated, and this convention has become so widespread in
programming languages that there is no going back. It may be confusing
at first, but it turns out to be quite nice.

One thing to note, a floating point number is any number with a decimal point.
Its name reflects some of its technical details, but they are not super
important. The main thing to know is that a `Float` is not 100% accurate, at
some point it stops keeping track of very, very small fractions. It is also
important to know that an `Int` and a `Float` are not the same thing! They
are both numbers, but they are represented differently and have different
properties.

Types become more interesting and useful when you start working with more
complicated values. So let&rsquo;s take a look at types for data structures.

## Data Structures

This section will cover lists, tuples, and [records][records]. It may help
to find some examples or read some documentation on these data structures
before continuing.

 [records]: /learn/Records.elm "Records in Elm"

### Lists

One of the most common data structures in Elm is the list. Lists can hold
many values, and those values must all have the same type. For example,

```haskell
numbers : List Int
numbers = [1,2,3]
```

This could be read &ldquo;`numbers` has type list of ints.&rdquo; If you
wanted to represent a list of names:

```haskell
names : List String
names = ["Alice", "Bob", "Chuck"]
```

Again, the key thing is that all elements of the list have exactly the
same type.

### Tuples

Tuples are another useful data structure. A tuple can hold a fixed number of
values, and each value can have any type. The most common use is for
representing a point:

```haskell
point : (Int,Int)
point = (3,4)
```

This pair of integers is the most basic tuple. Tuples are mainly for grouping
information, so you could use them to represent a book, holding the title,
author, and number of pages.

```haskell
book : (String,String,Int)
book = ("Demian","Hesse",176)
```

This illustrates that you can hold many different values, each with a different
type. When the data structure becomes more complicated or specific, 
it is often best to use records instead tuples.

### Records

Elm also has [records][records] which let you have more structured
values. Say you want to make a list of high quality books. We can put
them in a record that has a title, author, and number of pages:

```haskell
book1 : { title:String, author:String, pages:Int }
book1 = { title="Demian", author="Hesse", pages=176 }
```

We can use type aliases to make things a bit clearer.

```haskell
type alias Book = { title:String, author:String, pages:Int }

book2 : Book
book2 = { title="Magister Ludi", author="Hesse", pages=558 }

books : List Book
books = [ book1, book2 ]
```

In the tuple version of the book, it was unclear from the type
which `String` was the title and which was the author. You would have to
read some code or do some experiment to figure it out. With records, it is
totally clear and extracting a title is as simple as saying `book2.title`.

## Functions

So far we have only looked at unchanging values, but this is *functional*
programming! What about functions?!

One of the simplest functions is the boolean `not`. Here is how you would
implement it from scratch:

```haskell
not : Bool -> Bool
not boolean =
    if boolean then False else True
```

So `not` is a function that takes in a boolean and gives back a boolean.
This would be read as &ldquo;`not` has type `Bool` to `Bool`&rdquo;.

Another example is the `length` function which figures out the length of a list.

```haskell
length : List a -> Int
length list =
    case list of
      [] -> 0
      first :: rest -> 1 + length rest
```

A lower case type is called a *type variable*. A type variable means
&ldquo;any type can go here&rdquo;. Since `length` never looks at any
of the values in the list, it can work on any kind of list!

People will say that `length` is a *polymorphic function*. If you pretend you
know greek, you can think of it as a function with &ldquo;many forms&rdquo;.
This is all just code words for a type that has *type variables* in it
(the lower case ones).

Functions can have multiple arguments. For example, the `drop` function
takes in a number of elements to drop and a list. It then returns the
shortened list. For example, it is true that
`(drop 2 [1,2,3,4] == [3,4])`. The type of `drop` is:

```haskell
drop : Int -> List a -> List a
```

When you see multiple arrows, you can think of a bunch of argument types
ending with the return type. So you can think of `drop` as a function that
takes two arguments and returns a list. Notice that we use the same type variable
for the input list `List a` and the output list `List a`. That means if you give
an integer list `List Int`, you must get back an integer list `List Int`!

### Higher-order Functions

There are some functions that take functions as arguments. One of the most
common examples of this is the `map` function. It applies a function to every
element of a list.

```haskell
map not [True,False]   -- returns [False,True]

map round [4.2,7.9]    -- returns [4,8]
```

In the first example, all of the boolean values in the list become *not* that
value. In the second example, all of the floating point numbers are rounded to
the nearest integer.

The `map` function has the following type:

```haskell
map : (a -> b) -> List a -> List b
```

The first argument is a function from `a`&rsquo;s to `b`&rsquo;s, the second
argument is a list of `a`&rsquo;s, and the return value is a transformed list
of `b`&rsquo;s.

The types of `not` and `round` are:

```haskell
not : Bool -> Bool
round : Float -> Int
```

The `map` function can be specialized for each case. When `map` is used
with `not`, it is specialized to have the type:

```haskell
-- map : (Bool -> Bool) -> List Bool -> List Bool

nots : List Bool -> List Bool
nots bools =
    map not bools
```

And when it is used with `round` it is specialized to have the type:

```haskell
-- map : (Float -> Int) -> List Float -> List Int

rounds : List Float -> List Int
rounds floats =
    map length floats
```

These are some of the &ldquo;many forms&rdquo; of the `map` function. The type
variables make `map` very flexible, but they also ensure that you cannot use
it in an undefined way. So the compiler would yell at you if you tried to do

```haskell
map not ["tree","france"]    -- Type Error!!!
```

Applying `not` to a string does not make any sense! So when you try to
specialize `map` to make this work, the type variable `a` ends up not matching!

```haskell
<<<<<<< HEAD
map : ( a   ->  b  ) -> List  a     -> List b  
=======
map : ( a   ->  b  ) -> List a      -> List b
>>>>>>> 528ea4fa
map : (Bool -> Bool) -> List String -> List Bool   -- Type Error!!!
```

Type variable `a` cannot be a `Bool` and a `String`! This is when types
begin to become extremely useful! For every expression you write, the type
checker is making sure that your code makes sense. In practice, that means
that the primary errors you will make will be logical errors: writing code
that is valid but it does not do what you intended. Many programmers find
that this kind of error is quite rare, so it is common that if it
compiles, it works!

## Wrap up

We have taken an extremely quick tour through Elm's basic values and their
types. Do not worry if you got lost at any point, it usually takes a while
for your brain to really figure out what is going on here, especially with
functions and polymorphism. Stick with it and you will begin to see some great
benefits!

"""<|MERGE_RESOLUTION|>--- conflicted
+++ resolved
@@ -263,11 +263,7 @@
 specialize `map` to make this work, the type variable `a` ends up not matching!
 
 ```haskell
-<<<<<<< HEAD
-map : ( a   ->  b  ) -> List  a     -> List b  
-=======
 map : ( a   ->  b  ) -> List a      -> List b
->>>>>>> 528ea4fa
 map : (Bool -> Bool) -> List String -> List Bool   -- Type Error!!!
 ```
 
