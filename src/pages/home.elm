
import Html exposing (..)
import Html.Attributes exposing (..)
import Markdown
import String

import Center
import Skeleton


port title : String
port title =
  "Elm"


main =
  Skeleton.skeleton "home"
    [ splash
    , htmlSection
    , bulletSection
    , exampleSection
    , userSection
    , br [] []
    ]


(=>) = (,)



-- SPLASH


splash =
  div [ id "splash" ]
    [ div [ size 100 16 ] [ text "elm" ]
    , div [ size 26 8 ] [ text "the best of functional programming in your browser" ]
    , div [ size 16 4 ] [ text "writing great code should be easy ... now it is" ]
    , div [ size 26 30 ]
        [ a [ href "/try" ] [ text "try" ]
        , span [ style [ "font-size" => "16px" ] ] [ text " \x00A0 or \x00A0 " ]
        , a [ href "/install" ] [ text "install" ]
        ]
    ]


size height padding =
  style
    [ "font-size" => (toString height ++ "px")
    , "padding" => (toString padding ++ "px 0")
    ]



-- CODE SNIPPET


htmlSection =
  section []
    [ h2 [ style ["text-align" => "center", "font-size" => "3em", "padding-top" => "80px"] ] [ text "Hello HTML" ]
    , p [ style [ "text-align" => "center" ] ]
        [ a [href "/examples/hello-world", style ["display" => "inline-block"]]
          [ code
            [ class "lang-elm hljs"
            , style [ "display" => "inline-block", "border-radius" => "16px", "padding" => "24px 48px" ]
            ]
            [ span [class "hljs-title"] [text "main"]
            , text " = span [class "
            , span [class "hljs-string"] [text "\"welcome-message\""]
            , text "] [text "
            , span [class "hljs-string"] [text "\"Hello, World!\""]
            , text "]"
            ]
          ]
        ]
    , div [ style [ "display" => "block", "margin" => "2em auto 0", "max-width" => "600px" ] ]
        [ p [ style [ "text-align" => "center" ] ]
            [ text "Writing HTML apps is super easy with "
            , a [href "https://github.com/evancz/start-app/blob/master/README.md"] [text "start-app"]
            , text ". Not only does it render "
            , a [href "/blog/blazing-fast-html"] [text "extremely fast"]
            , text ", it also quietly guides you towards "
            , a [href "https://github.com/evancz/elm-architecture-tutorial/"] [text "well-architected code"]
            , text "."
            ]
        ]
    ]



-- FEATURES


bulletSection : Html
bulletSection =
  section []
    [ h1
        [style ["text-align" => "center", "font-size" => "3em", "padding-top" => "80px"]]
        [text "Features"]
    , fluidList 300 3 bullets
    ]


bullets : List (List Html)
bullets =
  [ [ h2 [] [ text "No runtime exceptions"]
    , p [] [text "Yes, you read that right, no runtime exceptions. Elm’s compiler is amazing at finding errors before they can impact your users. The only way to get Elm code to throw a runtime exception is by explicitly invoking "
      , a [href "http://package.elm-lang.org/packages/elm-lang/core/latest/Debug#crash"] [code [] [text "crash"]]
      , text "."
      ]
    ]
  , [ h2 [] [text "Blazing fast rendering"]
    , p []
        [ text "The "
        , a [href "/blog/blazing-fast-html"] [text "elm-html"]
        , text " library outperforms even React.js in "
        , a [href "http://evancz.github.io/todomvc-perf-comparison/"] [text "TodoMVC benchmarks"]
        , text ", and it is super simple to optimize your code by sprinkling in some "
        , a [href "http://package.elm-lang.org/packages/evancz/elm-html/latest/Html-Lazy"] [code [] [text "lazy"]]
        , text " rendering."
        ]
    ]
  , [ h2 [] [text "Libraries with guarantees"]
    , p []
        [ text "Semantic versioning is automatically enforced for all "
        , a [href "http://package.elm-lang.org/"] [text "community libraries"]
        , text ". Elm's package manager "
        , a [href "https://twitter.com/czaplic/status/601826927838650369"] [text "detects any API changes"]
        , text ", so breaking API changes never sneak into patches. You can upgrade with confidence."
        ]
    ]
  , [ h2 [] [text "Clean syntax"]
    , p [] [text "No semicolons. No mandatory parentheses for function calls. Everything is an expression. For even more concise code there’s also destructuring assignment, pattern matching, automatic currying, and more."]
    ]
  , [ h2 [] [text "Smooth JavaScript interop"]
    , p []
        [ text "No need to reinvent the wheel when there’s a JavaScript library that already does what you need. Thanks to Elm’s simple "
        , a [href "/guide/interop"] [text "ports"]
        , text " system, your Elm code can communicate with JavaScript without sacrificing guarantees."
        ]
    ]
  , [ h2 [] [text "Time-traveling debugger"]
    , p []
        [ text "What if you could pause time and replay all recent user inputs? What if you could make a code change and watch the results replay without a page refresh? "
        , a [href "/blog/time-travel-made-easy"] [text "Try it out"]
        , text " and see for yourself!"
        ]
    ]
  ]



-- EXAMPLES

<<<<<<< HEAD
exampleSection : Html
exampleSection =
  section []
    [ h1
        [style ["text-align" => "center", "font-size" => "3em", "padding-top" => "80px"]]
        [text "Examples"]
    , fluidList 400 3 examples
    , p [ style [ "text-align" => "center" ] ]
        [ text "More big examples at "
        , a [href "http://builtwithelm.co/"] [text "builtwithelm.co"]
        , text " and more small ones on "
        , a [href "/examples"] [text "the examples page"]
        , text "."
        ]
    ]

=======
>>>>>>> 10127794

examples : List (List Html)
examples =
  [ example
      "todomvc"
      "https://evancz.github.io/elm-todomvc"
      "https://github.com/evancz/elm-todomvc"
  , example
      "hedley"
      "https://gizra.github.io/elm-hedley"
      "https://github.com/Gizra/elm-hedley"
  , example
      "mantl-ui"
      "https://mantl.io/"
      "https://github.com/CiscoCloud/mantl-ui-frontend"
  , example
      "package"
      "http://package.elm-lang.org"
      "https://github.com/elm-lang/package.elm-lang.org"
  , example
      "flatris"
      "http://unsoundscapes.com/elm-flatris.html"
      "https://github.com/w0rm/elm-flatris"
  , example
      "sketch-n-sketch"
      "http://ravichugh.github.io/sketch-n-sketch/"
      "https://github.com/ravichugh/sketch-n-sketch"
  ]


example : String -> String -> String -> List Html
example imgSrc demo code =
  [ a [ href demo, style ["display" => "block"] ]
      [ img [src ("/assets/examples/" ++ imgSrc ++ ".png")] []
      ]
  , p [style ["display" => "block", "text-align" => "center", "margin" => "0", "height" => "60px"]]
      [ a [href code] [text "source"]
      ]
  ]



-- FLUID LIST


fluidList : Int -> Int -> List (List Html) -> Html
fluidList itemWidth maxColumns itemList =
  let
    toPx : Int -> String
    toPx num =
      toString num ++ "px"

    bulletStyle =
        [ "display" => "inline-block"
        , "width" => toPx itemWidth
        , "vertical-align" => "top"
        , "text-align" => "left"
        , "margin" => ("0 " ++ toPx gutter)
        ]

    gutter = 30
  in
    section
      [style ["max-width" => toPx (itemWidth*maxColumns + 2*gutter*maxColumns), "margin" => "auto", "text-align" => "center"]]
      (List.map (section [style bulletStyle]) itemList)



-- USERS


userSection : Html
userSection =
  section []
    [ h1
        [style ["text-align" => "center", "font-size" => "3em", "padding-top" => "80px"]]
        [text "Comercial Users"]
    , fluidList 200 3
        [ company
            "NoRedInk"
            "https://www.noredink.com/"
            "png"
        , company
            "CircuitHub"
            "https://circuithub.com/"
            "png"
        , company
            "Beautiful Destinations"
            "http://www.beautifuldestinations.com/"
            "svg"
        , company
            "Prezi"
            "https://prezi.com/"
            "png"
        , company
            "Gizra"
            "http://www.gizra.com/"
            "png"
        , company
            "TruQu"
            "https://truqu.com/"
            "png"
        ]
    , p [ style [ "text-align" => "center", "color" => "#bbbbbb" ] ]
        [ text "Did we miss your company? Let us know how you are using Elm on "
        , a [class "grey-link", href "https://groups.google.com/forum/#!forum/elm-discuss"] [text "elm-discuss"]
        , text "!"
        ]
    ]


company name website extension =
  let
    lowerName =
      String.toLower name

    imgSrc =
      "/assets/logos/"
      ++ String.map (\c -> if c == ' ' then '-' else c) lowerName
      ++ "." ++ extension
  in
    [ a [ href website ]
        [ div
            [ style
                [ "width" => "100%"
                , "height" => "100px"
                , "background-image" => ("url('" ++ imgSrc ++ "')")
                , "background-repeat" => "no-repeat"
                , "background-position" => "center"
                ]
            ]
            []
        ]
    ]


<|MERGE_RESOLUTION|>--- conflicted
+++ resolved
@@ -152,7 +152,7 @@
 
 -- EXAMPLES
 
-<<<<<<< HEAD
+
 exampleSection : Html
 exampleSection =
   section []
@@ -169,8 +169,6 @@
         ]
     ]
 
-=======
->>>>>>> 10127794
 
 examples : List (List Html)
 examples =
